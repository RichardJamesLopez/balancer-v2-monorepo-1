--- conflicted
+++ resolved
@@ -24,7 +24,7 @@
 
 /**
  * @dev Weighted Pool with mutable weights, designed to support investment use cases: large token counts,
- * rebalancing through gradual weight updates, and enabling/disabling trading.
+ * rebalancing through gradual weight updates, circuit breakers, and enabling/disabling trading.
  */
 contract InvestmentPool is BaseWeightedPool, ReentrancyGuard {
     // The Pause Window and Buffer Period are timestamp-based: they should not be relied upon for sub-minute accuracy.
@@ -567,7 +567,6 @@
         }
     }
 
-<<<<<<< HEAD
     function _setCircuitBreakerRatio(
         IERC20 token,
         uint256 initialPrice,
@@ -605,7 +604,8 @@
             ratio == 0
                 ? 0
                 : _MIN_CIRCUIT_BREAKER_RATIO + ratio * (_MAX_CIRCUIT_BREAKER_RATIO - _MIN_CIRCUIT_BREAKER_RATIO);
-=======
+    }
+
     function _getValidTokenData(IERC20 token) private view returns (bytes32 tokenData) {
         tokenData = _tokenState[token];
 
@@ -613,6 +613,5 @@
         if (tokenData == 0) {
             _revert(Errors.INVALID_TOKEN);
         }
->>>>>>> 974ceab5
     }
 }